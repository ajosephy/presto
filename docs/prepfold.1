--- conflicted
+++ resolved
@@ -11,11 +11,7 @@
 .\" it edited by clig, remove the respective pair of cligPart-lines.
 .\"
 .\" cligPart TITLE
-<<<<<<< HEAD
-.TH "prepfold" 1 "31Aug12" "Clig-manuals" "Programmer's Manual"
-=======
-.TH "prepfold" 1 "10Dec12" "Clig-manuals" "Programmer's Manual"
->>>>>>> 1aabad5f
+.TH "prepfold" 1 "21Feb13" "Clig-manuals" "Programmer's Manual"
 .\" cligPart TITLE end
 
 .\" cligPart NAME
